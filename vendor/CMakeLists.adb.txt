--- conflicted
+++ resolved
@@ -187,18 +187,9 @@
 	crypto
 	ssl
 	${PROTOBUF_LIBRARIES}
-<<<<<<< HEAD
-	brotlicommon
-	brotlidec
-	brotlienc
-	lz4
-	Threads::Threads
-	usb-1.0
-=======
 	${BROTLI_LIBRARIES}
 	${LZ4_LIBRARY}
-	pthread
+	Threads::Threads
 	usb
->>>>>>> bf3aff5c
 	z
 	${ZSTD_LIBRARY})